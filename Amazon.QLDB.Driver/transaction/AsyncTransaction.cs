--- conflicted
+++ resolved
@@ -109,13 +109,9 @@
         /// <summary>
         /// Abort the transaction asynchronously and close it. No-op if already closed.
         /// </summary>
-<<<<<<< HEAD
         ///
         /// <returns>A value task representing the asynchronous abort operation.</returns>
         internal async ValueTask DisposeAsync()
-=======
-        public async ValueTask DisposeAsync()
->>>>>>> 800710f5
         {
             try
             {
